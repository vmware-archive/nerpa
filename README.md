[![License: MIT](https://img.shields.io/badge/License-MIT-green.svg)](https://opensource.org/licenses/MIT)

# NERPA

NERPA (Network Programming with Relational and Procedural Abstractions) seeks to enable co-development of the control plane and data plane. This document details the project's direction and organization. As of writing, the following parts are mostly unimplemented.

1. [nerpa_controlplane](nerpa_controlplane): A [DDlog program](nerpa_controlplane/nerpa.dl) serves as the control plane. Its input relations are fed from the management plane, and its output relations feed the data plane. After initial setup, this directory will include a generated DDlog crate used by the controller.
2. [nerpa_controller](nerpa_controller): An intermediate Rust [program](nerpa_controller/src/main.rs) runs the DDlog program using the generated crate.  It uses the management plane to adapt the DDlog program's input relations. It also pushes the output relations' rows into tables in the P4 switch using [P4runtime](https://p4.org/p4runtime/spec/master/P4Runtime-Spec.html).
3. nerpa_dataplane: We plan to implement the data plane in [P4](https://p4.org/p4-spec/docs/P4-16-working-spec.html) using the [table format](https://p4.org/p4-spec/docs/P4-16-working-spec.html#sec-tables). Note that this may require cross-language work, as it is unclear if this involves any Rust.

## Installation
### Build
<<<<<<< HEAD
0. Clone this repository. We will call its top-level directory  `$NERPA_DIR`. I would recommend using a fresh Ubuntu 18.04 VM for painless P4 installation.
1. Install DDlog using the provided [installation instructions](https://github.com/vmware/differential-datalog/blob/master/README.md#installation). This codebase used version [v0.42.1](https://github.com/vmware/differential-datalog/releases/tag/v0.42.1).
=======
0. Clone this repository and its submodules, e.g:
```
git clone --recursive git@github.com:vmware/nerpa.git
```
We will call its top-level directory  `$NERPA_DIR`. I would recommend using a fresh Ubuntu 18.04 VM for painless P4 installation.
1. Install DDlog using the provided [installation instructions](https://github.com/vmware/differential-datalog/blob/master/README.md#installation). This codebase used version [v0.39.0](https://github.com/vmware/differential-datalog/releases/tag/v0.39.0).
>>>>>>> 3a4ed51c
2. Install P4 using these [installation instructions](https://github.com/jafingerhut/p4-guide/blob/master/bin/README-install-troubleshooting.md#quick-instructions-for-successful-install-script-run). We used the install script `install-p4dev-v2.sh`. It is much more usable than the P4 README installation, and clones all necessary repositories and installs dependencies.

For better organization, create a dedicated directory for these dependencies, outside your clone of this repository. Run the installation script within this directory. Set `$NERPA_DEPS` equal to this directory's path.

3. Install Open vSwitch using the appropriate [instructions](https://docs.openvswitch.org/en/latest/intro/install/).

4. Build the `proto` crate containing P4 Runtime structures. Install necessary dependencies (the protobuf and gRPC compilers).

```
cd $NERPA_DIR/proto
cargo install protobuf-codegen
cargo install grpcio-compiler
```

5. Generate the DDlog crate for our example program, `snvs`, using the [setup script](nerpa_controlplane/snvs_exp/generate-snvs.sh). We do not commit this crate so that small differences in developer toolchains do not create significant hassle. This script also compiles the P4 program and generates intermediate DDlog programs for the data plane and management plane.

```
cd $NERPA_DIR/nerpa_controlplane/snvs_exp
./generate-snvs.sh
``` 

6. Build the intermediate controller program's crate.
```
cd $NERPA_DIR/nerpa_controller
cargo build
```

7. Build `ovsdb-sys`, the crate with bindings to the Open vSwitch database (ovsdb).

First, within the crate's `ovs` subdirectory, build and install Open vSwitch following these [instructions](https://github.com/openvswitch/ovs/blob/master/Documentation/intro/install/general.rst).

Then build the crate:
```
cargo build
```

Confirm the bindings built correctly by running the tests:
```
cargo test
```

8. Build `ovsdb_client`. This requires generating the DDlog relations in Rust using `ovsdb2ddlog2rust`.
```
cd $NERPA_DIR/ovsdb_client
pip3 install -r requirements.txt
python3 ovsdb2ddlog2rust --schema-file=../nerpa_controlplane/snvs_exp/snvs.ovsschema -p nerpa_ --output-file src/nerpa_rels.rs
cargo build
```

### Test
1. Set the environmental variable `NERPA_DEPS` to the directory containing Nerpa dependencies, including `behavioral-model`. In other words, the `simple_switch_grpc` binary should have the following path: `$NERPA_DEPS/behavioral-model/targets/simple_switch_grpc/simple_switch_grpc`.

2. Run the P4 Runtime library tests.
```
cd $NERPA_DIR/p4ext
cargo test
```

### Run
1. Start `simple_switch_grpc` from its build directory (`$NERPA_DEPS/behavioral-model/targets/simple_switch_grpc`).
```
./simple_switch_grpc --log-console --no-p4 -- --grpc-server-addr 0.0.0.0:50051 --cpu-port 1010
```
2. Set up OVSDB. These example commmands are for Linux and include sample data.

Create a database from the provided OVS schema:
```
ovsdb-tool create /usr/local/etc/openvswitch/snvs.db punix:/usr/local/var/run/openvswitch/db.sock /usr/local/etc/openvswitch/snvs.db
```
Run the OVSDB server:
```
ovsdb-server --pidfile --detach --log-file --remote punix:/usr/local/var/run/openvswitch/db.sock /usr/local/etc/openvswitch/snvs.db
```
Listen for connections:
```
ovs-appctl -t ovsdb-server ovsdb-server/add-remote ptcp:6640
```
In a new terminal, insert a row in the Port table:
```
ovsdb-client transact tcp:localhost:6640 '["snvs",{"op":"insert","table":"Port","row":{"id":11,"priority_tagging":"no","tag":[1]}}]'
```

3. Run the intermediate controller program.
```
cd $NERPA_DIR/nerpa_controller
cargo run
```

Running this program will print OVSDB logs and should end with the following output:
```
Changes to relation MulticastGroup
MulticastGroup{.mcast_id = 1, .ports = [11, 22]} +1
Changes to relation snvs_dp::InputVlan
snvs_dp::InputVlan{.port = 11, .has_vlan = false, .vid = ddlog_std::None{}, .priority = 1, .action = snvs_dp::InputVlanActionSetVlan{.vid = 1}} +1
snvs_dp::InputVlan{.port = 22, .has_vlan = false, .vid = ddlog_std::None{}, .priority = 1, .action = snvs_dp::InputVlanActionSetVlan{.vid = 1}} +1
```<|MERGE_RESOLUTION|>--- conflicted
+++ resolved
@@ -10,17 +10,12 @@
 
 ## Installation
 ### Build
-<<<<<<< HEAD
-0. Clone this repository. We will call its top-level directory  `$NERPA_DIR`. I would recommend using a fresh Ubuntu 18.04 VM for painless P4 installation.
-1. Install DDlog using the provided [installation instructions](https://github.com/vmware/differential-datalog/blob/master/README.md#installation). This codebase used version [v0.42.1](https://github.com/vmware/differential-datalog/releases/tag/v0.42.1).
-=======
 0. Clone this repository and its submodules, e.g:
 ```
 git clone --recursive git@github.com:vmware/nerpa.git
 ```
 We will call its top-level directory  `$NERPA_DIR`. I would recommend using a fresh Ubuntu 18.04 VM for painless P4 installation.
 1. Install DDlog using the provided [installation instructions](https://github.com/vmware/differential-datalog/blob/master/README.md#installation). This codebase used version [v0.39.0](https://github.com/vmware/differential-datalog/releases/tag/v0.39.0).
->>>>>>> 3a4ed51c
 2. Install P4 using these [installation instructions](https://github.com/jafingerhut/p4-guide/blob/master/bin/README-install-troubleshooting.md#quick-instructions-for-successful-install-script-run). We used the install script `install-p4dev-v2.sh`. It is much more usable than the P4 README installation, and clones all necessary repositories and installs dependencies.
 
 For better organization, create a dedicated directory for these dependencies, outside your clone of this repository. Run the installation script within this directory. Set `$NERPA_DEPS` equal to this directory's path.
