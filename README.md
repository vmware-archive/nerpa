--- conflicted
+++ resolved
@@ -9,20 +9,8 @@
 - [P4 program](nerpa_controlplane/snvs/snvs.p4): Serves as the dataplane program. Used by `p4info2ddlog` to generate DDlog output relations.
 - [OVSDB schema](nerpa_controlplane/snvs/snvs.ovsschema): Optionally used to set up an OVSDB management plane. The `ovsdb2ddlog` tool uses this to generate input relations.
 
-<<<<<<< HEAD
 2. [nerpa_controller](nerpa_controller): An intermediate Rust [program](nerpa_controller/src/main.rs) runs the DDlog program using the generated crate.  It uses the management plane to adapt the DDlog program's input relations. It also pushes the output relations' rows into tables in the P4 switch using [P4runtime](https://p4.org/p4runtime/spec/master/P4Runtime-Spec.html).
 Notice that the controller's `Cargo.toml` is uncommitted. This is generated using the `p4info2ddlog` tool, to import the correct crate dependencies.
-=======
-## Installation
-### Build
-0. Clone this repository and its submodules, e.g:
-```
-git clone --recursive git@github.com:vmware/nerpa.git
-```
-We will call its top-level directory  `$NERPA_DIR`. I would recommend using a fresh Ubuntu 18.04 VM for painless P4 installation.
-1. Install DDlog using the provided [installation instructions](https://github.com/vmware/differential-datalog/blob/master/README.md#installation). This codebase used version [v0.39.0](https://github.com/vmware/differential-datalog/releases/tag/v0.39.0).
-2. Install P4 using these [installation instructions](https://github.com/jafingerhut/p4-guide/blob/master/bin/README-install-troubleshooting.md#quick-instructions-for-successful-install-script-run). We used the install script `install-p4dev-v2.sh`. It is much more usable than the P4 README installation, and clones all necessary repositories and installs dependencies.
->>>>>>> b6392d9a
 
 3. [ovsdb-sys](ovsdb-sys): Bindings to OVSDB, enabling its use as a management plane.
 
@@ -32,35 +20,20 @@
 
 6. [proto](proto): Protobufs for P4 and P4Runtime, used to generate Rust code.
 
-<<<<<<< HEAD
+
 ## Installation
 ### Setup
-=======
-```
-cd $NERPA_DIR/proto
-cargo install protobuf-codegen
-cargo install grpcio-compiler
-```
->>>>>>> b6392d9a
 
 1. Clone the repository and its submodules.
 ```
 git clone --recursive git@github.com:vmware/nerpa.git
 ```
 
-<<<<<<< HEAD
 2. Install Rust using the [appropriate instructions](https://www.rust-lang.org/tools/install), if uninstalled.
 
 3. The required version of `grpcio` requires CMake >= 3.12. The Ubuntu default is 3.10. [Here](https://askubuntu.com/a/865294) are  installation instructions for Ubuntu.
 
 4. We have included an installation script for Ubuntu. This installs all other dependencies and sets necessary environment variables. On a different operating system, you can individually execute the steps.
-=======
-6. Build `ovsdb-sys`, the crate with bindings to the Open vSwitch database (ovsdb).
-
-Within the crate's `ovs` subdirectory, build Open vSwitch following these [instructions](https://github.com/openvswitch/ovs/blob/master/Documentation/intro/install/general.rst).
-
-Then build the crate:
->>>>>>> b6392d9a
 ```
 . scripts/install.sh
 ```
