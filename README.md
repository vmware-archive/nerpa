[![License: MIT](https://img.shields.io/badge/License-MIT-green.svg)](https://opensource.org/licenses/MIT)

# NERPA

NERPA (Network Programming with Relational and Procedural Abstractions) seeks to enable co-development of the control plane and data plane. This details the project's direction and organization.

1. [nerpa_controlplane](nerpa_controlplane): Each subdirectory corresponds with a Nerpa program, with its input files.
- [DDlog program](nerpa_controlplane/snvs/snvs.dl): Serves as the control plane. 
- [P4 program](nerpa_controlplane/snvs/snvs.p4): Serves as the dataplane program. Used by `p4info2ddlog` to generate DDlog output relations.
- [OVSDB schema](nerpa_controlplane/snvs/snvs.ovsschema): Optionally used to set up an OVSDB management plane. The `ovsdb2ddlog` tool uses this to generate input relations.

2. [nerpa_controller](nerpa_controller): An intermediate Rust [program](nerpa_controller/src/main.rs) runs the DDlog program using the generated crate.  It uses the management plane to adapt the DDlog program's input relations. It also pushes the output relations' rows into tables in the P4 switch using [P4runtime](https://p4.org/p4runtime/spec/master/P4Runtime-Spec.html).
Notice that the controller's `Cargo.toml` is uncommitted. This is generated using the `p4info2ddlog` tool, to import the correct crate dependencies.

3. [ovsdb-sys](ovsdb-sys): Bindings to OVSDB, enabling its use as a management plane.

4. [p4ext](p4ext): API above P4Runtime for convenience.

<<<<<<< HEAD
3. Install Open vSwitch using the appropriate [instructions](https://docs.openvswitch.org/en/latest/intro/install/).
=======
5. [p4info2ddlog](p4info2ddlog): Script that reads a P4 program's P4info and generates DDlog relations for the dataplane program.

6. [proto](proto): Protobufs for P4 and P4Runtime, used to generate Rust code.
>>>>>>> 9a7bd5aa


## Installation
### Setup

<<<<<<< HEAD
5. Generate the DDlog crate for our example program, `snvs`, using the [setup script](nerpa_controlplane/snvs_exp/generate-snvs.sh). We do not commit this crate so that small differences in developer toolchains do not create significant hassle. This script also compiles the P4 program and generates intermediate DDlog programs for the data plane and management plane.

```
cd $NERPA_DIR/nerpa_controlplane/snvs_exp
./generate-snvs.sh
``` 

6. Build the intermediate controller program's crate.
=======
1. Clone the repository and its submodules.
>>>>>>> 9a7bd5aa
```
git clone --recursive git@github.com:vmware/nerpa.git
```

<<<<<<< HEAD
7. Build `ovsdb-sys`, the crate with bindings to the Open vSwitch database (ovsdb).
=======
2. Install Rust using the [appropriate instructions](https://www.rust-lang.org/tools/install), if uninstalled.
>>>>>>> 9a7bd5aa

3. The required version of `grpcio` requires CMake >= 3.12. The Ubuntu default is 3.10. [Here](https://askubuntu.com/a/865294) are  installation instructions for Ubuntu.

4. We have included an installation script for Ubuntu. This installs all other dependencies and sets necessary environment variables. On a different operating system, you can individually execute the steps.
```
. scripts/install-nerpa.sh
```

### Build
After installing necessary dependencies, you can write Nerpa programs. A Nerpa program consists of a P4 program, a DDlog program, and (optionally) an OVSDB schema.

<<<<<<< HEAD
8. Build `ovsdb_client`. This requires generating the DDlog relations in Rust using `ovsdb2ddlog2rust`.
```
cd $NERPA_DIR/ovsdb_client
pip3 install -r requirements.txt
python3 ovsdb2ddlog2rust --schema-file=../nerpa_controlplane/snvs_exp/snvs.ovsschema -p nerpa_ --output-file src/nerpa_rels.rs
cargo build
```

### Test
1. Set the environmental variable `NERPA_DEPS` to the directory containing Nerpa dependencies, including `behavioral-model`. In other words, the `simple_switch_grpc` binary should have the following path: `$NERPA_DEPS/behavioral-model/targets/simple_switch_grpc/simple_switch_grpc`.
=======
For organization, place these programs in the same subdirectory of `nerpa_controlplane`, and give them the same name. Ex., `nerpa_controlplane/sample/sample.p4`, `nerpa_controlplane/sample/sample.dl`.
>>>>>>> 9a7bd5aa

Once these files are written, the Nerpa program can be built through the build script: `./scripts/build-nerpa.sh nerpa_controlplane/sample sample`. You can also individually execute the steps in the build script.

Building the controller program fails at first. This is due to importing the `*_ddlog::run` function in `nerpa_controller/src/main.rs`. That import must change with the Nerpa program's name.

### Run
<<<<<<< HEAD
1. Start `simple_switch_grpc` from its build directory (`$NERPA_DEPS/behavioral-model/targets/simple_switch_grpc`).
```
./simple_switch_grpc --log-console --no-p4 -- --grpc-server-addr 0.0.0.0:50051 --cpu-port 1010
```
2. Set up OVSDB. These example commmands are for Linux and include sample data.

Create a database from the provided OVS schema:
```
ovsdb-tool create /usr/local/etc/openvswitch/snvs.db punix:/usr/local/var/run/openvswitch/db.sock /usr/local/etc/openvswitch/snvs.db
```
Run the OVSDB server:
```
ovsdb-server --pidfile --detach --log-file --remote punix:/usr/local/var/run/openvswitch/db.sock /usr/local/etc/openvswitch/snvs.db
```
Listen for connections:
```
ovs-appctl -t ovsdb-server ovsdb-server/add-remote ptcp:6640
```
In a new terminal, insert a row in the Port table:
```
ovsdb-client transact tcp:localhost:6640 '["snvs",{"op":"insert","table":"Port","row":{"id":11,"priority_tagging":"no","tag":[1]}}]'
```

3. Run the intermediate controller program.
```
cd $NERPA_DIR/nerpa_controller
cargo run
```

Running this program will print OVSDB logs and should end with the following output:
```
Changes to relation MulticastGroup
MulticastGroup{.mcast_id = 1, .ports = [11, 22]} +1
Changes to relation snvs_dp::InputVlan
snvs_dp::InputVlan{.port = 11, .has_vlan = false, .vid = ddlog_std::None{}, .priority = 1, .action = snvs_dp::InputVlanActionSetVlan{.vid = 1}} +1
snvs_dp::InputVlan{.port = 22, .has_vlan = false, .vid = ddlog_std::None{}, .priority = 1, .action = snvs_dp::InputVlanActionSetVlan{.vid = 1}} +1
```
=======
A built Nerpa program can be run using the runtime script. This script (1) configures and runs a P4 software switch and (2) runs the controller program. Configuring the software switch requires a `commands.txt` file in the same subdirectory.

The runtime script's usage is the same as the build script: `./scripts/run-nerpa.sh nerpa_controlplane/sample sample`.
>>>>>>> 9a7bd5aa
<|MERGE_RESOLUTION|>--- conflicted
+++ resolved
@@ -16,39 +16,20 @@
 
 4. [p4ext](p4ext): API above P4Runtime for convenience.
 
-<<<<<<< HEAD
-3. Install Open vSwitch using the appropriate [instructions](https://docs.openvswitch.org/en/latest/intro/install/).
-=======
 5. [p4info2ddlog](p4info2ddlog): Script that reads a P4 program's P4info and generates DDlog relations for the dataplane program.
 
 6. [proto](proto): Protobufs for P4 and P4Runtime, used to generate Rust code.
->>>>>>> 9a7bd5aa
 
 
 ## Installation
 ### Setup
 
-<<<<<<< HEAD
-5. Generate the DDlog crate for our example program, `snvs`, using the [setup script](nerpa_controlplane/snvs_exp/generate-snvs.sh). We do not commit this crate so that small differences in developer toolchains do not create significant hassle. This script also compiles the P4 program and generates intermediate DDlog programs for the data plane and management plane.
-
-```
-cd $NERPA_DIR/nerpa_controlplane/snvs_exp
-./generate-snvs.sh
-``` 
-
-6. Build the intermediate controller program's crate.
-=======
 1. Clone the repository and its submodules.
->>>>>>> 9a7bd5aa
 ```
 git clone --recursive git@github.com:vmware/nerpa.git
 ```
 
-<<<<<<< HEAD
-7. Build `ovsdb-sys`, the crate with bindings to the Open vSwitch database (ovsdb).
-=======
 2. Install Rust using the [appropriate instructions](https://www.rust-lang.org/tools/install), if uninstalled.
->>>>>>> 9a7bd5aa
 
 3. The required version of `grpcio` requires CMake >= 3.12. The Ubuntu default is 3.10. [Here](https://askubuntu.com/a/865294) are  installation instructions for Ubuntu.
 
@@ -60,66 +41,13 @@
 ### Build
 After installing necessary dependencies, you can write Nerpa programs. A Nerpa program consists of a P4 program, a DDlog program, and (optionally) an OVSDB schema.
 
-<<<<<<< HEAD
-8. Build `ovsdb_client`. This requires generating the DDlog relations in Rust using `ovsdb2ddlog2rust`.
-```
-cd $NERPA_DIR/ovsdb_client
-pip3 install -r requirements.txt
-python3 ovsdb2ddlog2rust --schema-file=../nerpa_controlplane/snvs_exp/snvs.ovsschema -p nerpa_ --output-file src/nerpa_rels.rs
-cargo build
-```
-
-### Test
-1. Set the environmental variable `NERPA_DEPS` to the directory containing Nerpa dependencies, including `behavioral-model`. In other words, the `simple_switch_grpc` binary should have the following path: `$NERPA_DEPS/behavioral-model/targets/simple_switch_grpc/simple_switch_grpc`.
-=======
 For organization, place these programs in the same subdirectory of `nerpa_controlplane`, and give them the same name. Ex., `nerpa_controlplane/sample/sample.p4`, `nerpa_controlplane/sample/sample.dl`.
->>>>>>> 9a7bd5aa
 
 Once these files are written, the Nerpa program can be built through the build script: `./scripts/build-nerpa.sh nerpa_controlplane/sample sample`. You can also individually execute the steps in the build script.
 
 Building the controller program fails at first. This is due to importing the `*_ddlog::run` function in `nerpa_controller/src/main.rs`. That import must change with the Nerpa program's name.
 
 ### Run
-<<<<<<< HEAD
-1. Start `simple_switch_grpc` from its build directory (`$NERPA_DEPS/behavioral-model/targets/simple_switch_grpc`).
-```
-./simple_switch_grpc --log-console --no-p4 -- --grpc-server-addr 0.0.0.0:50051 --cpu-port 1010
-```
-2. Set up OVSDB. These example commmands are for Linux and include sample data.
+A built Nerpa program can be run using the runtime script. This script (1) configures and runs a P4 software switch; (2) configures and runs the OVSDB management plane; and (3) runs the controller program. Configuring the software switch requires a `commands.txt` file in the same subdirectory. Configuring the OVSDB management plane requires an OVSDB schema file in the same subdirectory, e.g. `nerpa_controlplane/sample/sample.ovsschema`.
 
-Create a database from the provided OVS schema:
-```
-ovsdb-tool create /usr/local/etc/openvswitch/snvs.db punix:/usr/local/var/run/openvswitch/db.sock /usr/local/etc/openvswitch/snvs.db
-```
-Run the OVSDB server:
-```
-ovsdb-server --pidfile --detach --log-file --remote punix:/usr/local/var/run/openvswitch/db.sock /usr/local/etc/openvswitch/snvs.db
-```
-Listen for connections:
-```
-ovs-appctl -t ovsdb-server ovsdb-server/add-remote ptcp:6640
-```
-In a new terminal, insert a row in the Port table:
-```
-ovsdb-client transact tcp:localhost:6640 '["snvs",{"op":"insert","table":"Port","row":{"id":11,"priority_tagging":"no","tag":[1]}}]'
-```
-
-3. Run the intermediate controller program.
-```
-cd $NERPA_DIR/nerpa_controller
-cargo run
-```
-
-Running this program will print OVSDB logs and should end with the following output:
-```
-Changes to relation MulticastGroup
-MulticastGroup{.mcast_id = 1, .ports = [11, 22]} +1
-Changes to relation snvs_dp::InputVlan
-snvs_dp::InputVlan{.port = 11, .has_vlan = false, .vid = ddlog_std::None{}, .priority = 1, .action = snvs_dp::InputVlanActionSetVlan{.vid = 1}} +1
-snvs_dp::InputVlan{.port = 22, .has_vlan = false, .vid = ddlog_std::None{}, .priority = 1, .action = snvs_dp::InputVlanActionSetVlan{.vid = 1}} +1
-```
-=======
-A built Nerpa program can be run using the runtime script. This script (1) configures and runs a P4 software switch and (2) runs the controller program. Configuring the software switch requires a `commands.txt` file in the same subdirectory.
-
-The runtime script's usage is the same as the build script: `./scripts/run-nerpa.sh nerpa_controlplane/sample sample`.
->>>>>>> 9a7bd5aa
+The runtime script's usage is the same as the build script: `./scripts/run-nerpa.sh nerpa_controlplane/sample sample`.