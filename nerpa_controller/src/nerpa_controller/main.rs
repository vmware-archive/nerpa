--- conflicted
+++ resolved
@@ -23,24 +23,18 @@
 extern crate proto;
 extern crate protobuf;
 
-<<<<<<< HEAD
 use clap::{
     App,
-    Arg,
+    Arg
 };
 use grpcio::{
     ChannelBuilder,
     EnvBuilder
 };
-use nerpa_controller::Controller;
-=======
-use clap::{App, Arg};
-use grpcio::{ChannelBuilder, EnvBuilder};
 use nerpa_controller::{
     Controller,
     SwitchClient
 };
->>>>>>> 9a7bd5aa
 use proto::p4runtime_grpc::P4RuntimeClient;
 use std::sync::Arc;
 
@@ -51,110 +45,6 @@
 
 #[tokio::main]
 pub async fn main() {
-<<<<<<< HEAD
-    const SERVER_ARG: &str = "OVSDB SERVER FILEPATH";
-    const SERVER_DEFAULT: &str = "unix:/usr/local/var/run/openvswitch/db.sock";
-
-    const DATABASE_ARG: &str = "OVSDB DB";
-    const DATABASE_DEFAULT: &str = "snvs";
-
-    const TARGET_ARG: &str = "P4 TARGET";
-    const TARGET_DEFAULT: &str = "localhost:50051";
-
-    const P4INFO_ARG: &str = "P4INFO FILE";
-    const P4INFO_DEFAULT: &str = "../nerpa_controlplane/snvs_exp/snvs_p4/snvs.p4info.bin";
-
-    const JSON_ARG: &str = "P4 JSON";
-    const JSON_DEFAULT: &str = "../nerpa_controlplane/snvs_exp/snvs_p4/snvs.json";
-
-    let matches = App::new("nerpa_controller")
-        .version(env!("CARGO_PKG_VERSION"))
-        .about("Read input DDlog relations from OVSDB and push outputs to the P4 dataplane")
-        .arg(
-            Arg::with_name(SERVER_ARG)
-                .help("OVSDB server sockfile path")
-                .default_value(SERVER_DEFAULT)
-                .index(1),
-        )
-        .arg(
-            Arg::with_name(DATABASE_ARG)
-                .help("OVSDB database name")
-                .default_value(DATABASE_DEFAULT)
-                .index(2),
-        )
-        .arg(
-            Arg::with_name(TARGET_ARG)
-                .help("P4 target server address")
-                .default_value(TARGET_DEFAULT)
-                .index(3),
-        )
-        .arg(
-            Arg::with_name(P4INFO_ARG)
-                .help("P4info filepath")
-                .default_value(P4INFO_DEFAULT)
-                .index(4),
-        )
-        .arg(
-            Arg::with_name(JSON_ARG)
-                .help("P4 JSON filepath")
-                .default_value(JSON_DEFAULT)
-                .index(5),
-        )
-        .get_matches();
-
-    ovsdb_to_p4(
-        matches.value_of(SERVER_ARG).unwrap().to_string(),
-        matches.value_of(DATABASE_ARG).unwrap().to_string(),
-        matches.value_of(TARGET_ARG).unwrap().to_string(),
-        matches.value_of(P4INFO_ARG).unwrap().to_string(),
-        matches.value_of(JSON_ARG).unwrap().to_string(),
-    );
-}
-
-pub fn ovsdb_to_p4(
-    server: String,
-    database: String,
-    target: String,
-    p4info_fn: String,
-    json_fn: String,
-) {
-    // Connect the OVS database management plane to the controller.
-    let delta = ovsdb_client::export_input_from_ovsdb(server, database).unwrap();
-
-    println!("\n\nProcessed input from OVSDB! Got the following output...");
-    let mut controller = Controller::new(delta);
-    controller.dump_delta();
-
-    // TODO: Get non-empty election ID working.
-    let device_id : u64 = 0;
-    let role_id: u64 = 0;
-    let env = Arc::new(EnvBuilder::new().build());
-    let ch = ChannelBuilder::new(env).connect(target.as_str());
-    let client = P4RuntimeClient::new(ch);
-    
-    let cookie_str: &str = "";
-    let action_str: &str = "verify-and-commit";
-
-    p4ext::set_pipeline(
-        p4info_fn.as_str(),
-        json_fn.as_str(),
-        cookie_str,
-        action_str,
-        device_id,
-        role_id,
-        target.as_str(),
-        &client,
-    );
-
-    controller.push_outputs_to_switch(
-        device_id,
-        role_id,
-        target.as_str(),
-        &client
-    ).unwrap_or_else(
-        |err| panic!("could not push outputs to switch: {}", err)
-    );
-=======
     const FILE_DIR_ARG: &str = "FILE_DIR";
     const FILE_NAME_ARG: &str = "FILE_NAME";
 
@@ -191,6 +81,7 @@
     let file_name = String::from(file_name_opt.unwrap());
     run_controller(file_dir, file_name).await
 }
+
 
 async fn run_controller(
     file_dir: String,
@@ -238,5 +129,19 @@
     // TODO: We want to read inputs from the management and data planes.
     // Currently, this only processes inputs from the data plane.
     nerpa_controller.stream_digests().await;
->>>>>>> 9a7bd5aa
+}
+
+pub fn ovsdb_to_p4(
+    server: String,
+    database: String,
+    target: String,
+    p4info_fn: String,
+    json_fn: String,
+) {
+    // Connect the OVS database management plane to the controller.
+    let delta = ovsdb_client::export_input_from_ovsdb(server, database).unwrap();
+
+    println!("\n\nProcessed input from OVSDB! Got the following output...");
+    
+    // TODO: Factor this logic into a Tokio actor.
 }