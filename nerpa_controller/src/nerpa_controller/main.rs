--- conflicted
+++ resolved
@@ -42,11 +42,7 @@
 // Import the function to run a DDlog program.
 // Note that the crate name changes with the Nerpa program's name.
 // The Nerpa programmer must rename this import.
-<<<<<<< HEAD
 use ci_ddlog::run;
-=======
-use snvs_ddlog::run;
->>>>>>> c4e880fa
 
 #[tokio::main]
 pub async fn main() {
