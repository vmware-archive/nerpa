/*
Copyright (c) 2021 VMware, Inc.
SPDX-License-Identifier: MIT
Permission is hereby granted, free of charge, to any person obtaining a copy
of this software and associated documentation files (the "Software"), to deal
in the Software without restriction, including without limitation the rights
to use, copy, modify, merge, publish, distribute, sublicense, and/or sell
copies of the Software, and to permit persons to whom the Software is
furnished to do so, subject to the following conditions:
The above copyright notice and this permission notice shall be included in all
copies or substantial portions of the Software.
THE SOFTWARE IS PROVIDED "AS IS", WITHOUT WARRANTY OF ANY KIND, EXPRESS OR
IMPLIED, INCLUDING BUT NOT LIMITED TO THE WARRANTIES OF MERCHANTABILITY,
FITNESS FOR A PARTICULAR PURPOSE AND NONINFRINGEMENT. IN NO EVENT SHALL THE
AUTHORS OR COPYRIGHT HOLDERS BE LIABLE FOR ANY CLAIM, DAMAGES OR OTHER
LIABILITY, WHETHER IN AN ACTION OF CONTRACT, TORT OR OTHERWISE, ARISING FROM,
OUT OF OR IN CONNECTION WITH THE SOFTWARE OR THE USE OR OTHER DEALINGS IN THE
SOFTWARE.
*/

extern crate nerpa_controller;
extern crate grpcio;
extern crate proto;
extern crate protobuf;

use clap::{App, Arg};
use grpcio::{ChannelBuilder, EnvBuilder};
use nerpa_controller::{Controller, SwitchClient};
use proto::p4runtime_grpc::P4RuntimeClient;
use std::sync::Arc;
use std::fs::File;

<<<<<<< HEAD
// Import the function to run a DDlog program.
// Note that the crate name changes with the Nerpa program's name.
// The Nerpa programmer must rename this import.
use snvs_ddlog::run;
=======
use vxlan_ddlog::run;
>>>>>>> f87823c4

#[tokio::main]
pub async fn main() {
    const FILE_DIR_ARG: &str = "file-directory";
    const FILE_NAME_ARG: &str = "file-name";
    const DDLOG_RECORD: &str = "ddlog-record";

    let matches = App::new("nerpa_controller")
        .version(env!("CARGO_PKG_VERSION"))
        .about("Starts the controller program")
        .arg(
            Arg::with_name(FILE_DIR_ARG)
                .help("Directory path with input files (*.p4info.bin, *.json, *.dl)")
                .required(true)
                .index(1),
        )
        .arg(
            Arg::with_name(FILE_NAME_ARG)
                .help("Filename before the extension: {file-name}.p4info.bin, {file-name}.dl")
                .required(true)
                .index(2),
        )
        .arg(
            Arg::with_name(DDLOG_RECORD)
                .long("ddlog-record")
                .takes_value(true)
                .value_name("FILE.TXT")
                .help("File to record DB changes to replay later for debugging"),
        )
        .get_matches();

    // Validate CLI arguments.
    let file_dir_opt = matches.value_of(FILE_DIR_ARG);
    if file_dir_opt.is_none() {
        panic!("missing required argument: file-directory");
    }

    let file_name_opt = matches.value_of(FILE_NAME_ARG);
    if file_name_opt.is_none() {
        panic!("missing required argument: file-name");
    }

    let mut record_file = matches.value_of_os(DDLOG_RECORD).map(
        |filename| match File::create(filename) {
            Ok(file) => file,
            Err(err) => panic!("{}: create failed ({})", filename.to_string_lossy(), err)
        }
    );

    // Run controller.
    let file_dir = String::from(file_dir_opt.unwrap());
    let file_name = String::from(file_name_opt.unwrap());
    run_controller(file_dir, file_name, &mut record_file).await
}

async fn run_controller(
    file_dir: String,
    file_name: String,
    record_file: &mut Option<File>,
) {
    // Create P4Runtime client.
    let target = String::from("localhost:50051");
    let env = Arc::new(EnvBuilder::new().build());
    let ch = ChannelBuilder::new(env).connect(target.as_str());
    let client = P4RuntimeClient::new(ch);

    let device_id : u64 = 0;
    let role_id: u64 = 0;
    let p4info = format!("{}/{}.p4info.bin", file_dir, file_name);
    let opaque = format!("{}/{}.json", file_dir, file_name);
    let cookie = String::from("");
    let action = String::from("verify-and-commit");

    // Set the primary controller on P4Runtime.
    // This enables use of the StreamChannel RPC.
    let mau_res = p4ext::master_arbitration_update(device_id, &client).await;
    if mau_res.is_err() {
        panic!("could not set master arbitration on switch: {:#?}", mau_res.err());
    }

    // Create a SwitchClient.
    // Handles communication with the switch.
    let mut switch_client = SwitchClient::new(
        client,
        p4info,
        opaque,
        cookie,
        action,
        device_id,
        role_id,
        target,
    ).await;

    // Run the DDlog program.
    let (mut hddlog, initial_contents) = run(1, false).unwrap();
    hddlog.record_commands(record_file);
    switch_client.push_outputs(&initial_contents).await.unwrap();

    // Instantiate controller.
    // We store the DDlog program on the heap. We can safely pass references to heap
    // memory to both the controller and the OVSDB client.
    let controller_hddlog = Arc::new(hddlog);
    let ovsdb_hddlog = controller_hddlog.clone();
    let nerpa_controller = Controller::new(switch_client, controller_hddlog).unwrap();

    // Start streaming inputs from OVSDB and from the dataplane.
    let database = file_name.clone();
    let server = String::from("unix:db.sock");
    nerpa_controller.stream_inputs(ovsdb_hddlog, server, database).await;
}<|MERGE_RESOLUTION|>--- conflicted
+++ resolved
@@ -30,14 +30,10 @@
 use std::sync::Arc;
 use std::fs::File;
 
-<<<<<<< HEAD
 // Import the function to run a DDlog program.
 // Note that the crate name changes with the Nerpa program's name.
 // The Nerpa programmer must rename this import.
-use snvs_ddlog::run;
-=======
-use vxlan_ddlog::run;
->>>>>>> f87823c4
+use arp_ddlog::run;
 
 #[tokio::main]
 pub async fn main() {
