/*
Copyright (c) 2021 VMware, Inc.
SPDX-License-Identifier: MIT
Permission is hereby granted, free of charge, to any person obtaining a copy
of this software and associated documentation files (the "Software"), to deal
in the Software without restriction, including without limitation the rights
to use, copy, modify, merge, publish, distribute, sublicense, and/or sell
copies of the Software, and to permit persons to whom the Software is
furnished to do so, subject to the following conditions:
The above copyright notice and this permission notice shall be included in all
copies or substantial portions of the Software.
THE SOFTWARE IS PROVIDED "AS IS", WITHOUT WARRANTY OF ANY KIND, EXPRESS OR
IMPLIED, INCLUDING BUT NOT LIMITED TO THE WARRANTIES OF MERCHANTABILITY,
FITNESS FOR A PARTICULAR PURPOSE AND NONINFRINGEMENT. IN NO EVENT SHALL THE
AUTHORS OR COPYRIGHT HOLDERS BE LIABLE FOR ANY CLAIM, DAMAGES OR OTHER
LIABILITY, WHETHER IN AN ACTION OF CONTRACT, TORT OR OTHERWISE, ARISING FROM,
OUT OF OR IN CONNECTION WITH THE SOFTWARE OR THE USE OR OTHER DEALINGS IN THE
SOFTWARE.
*/

/* Simple Nerpa Virtual Switch pipeline. */
#include <core.p4>
#include <of_model.p4>

const bit<16> ETH_VLAN = 0x8100;

typedef bit<48>  EthernetAddress;
typedef bit<32>  IPv4Address;
typedef bit<12>  VlanID;
typedef bit<3>   PCP;

// simple_switch.md suggests defining these constants for the values
// of standard_metadata.instance_type.
const bit<32> PKT_INSTANCE_TYPE_NORMAL = 0;
const bit<32> PKT_INSTANCE_TYPE_INGRESS_CLONE = 1;
const bit<32> PKT_INSTANCE_TYPE_EGRESS_CLONE = 2;
const bit<32> PKT_INSTANCE_TYPE_COALESCED = 3;
const bit<32> PKT_INSTANCE_TYPE_INGRESS_RECIRC = 4;
const bit<32> PKT_INSTANCE_TYPE_REPLICATION = 5;
const bit<32> PKT_INSTANCE_TYPE_RESUBMIT = 6;

bool eth_addr_is_multicast(in EthernetAddress a) {
<<<<<<< HEAD
    if (a[40:40] == 0) {
        return false;
    } else {
        return true;
    }
}

bool eth_addr_is_not_multicast(in EthernetAddress a) {
    if (a[40:40] == 1) {
        return false;
    } else {
        return true;
    }
}

bool pcp_is_nonzero(in PCP pcp) {
    if (pcp[0:0] == 1) {
        return true;
    } else if (pcp[1:1] == 1) {
        return true;
    } else if (pcp[2:2] == 1) {
        return true;
    } else {
        return false;
    }
=======
    return a[40:40] != 0;
>>>>>>> 426a6a9f
}

const PortID DROP_PORT = 511;   // This is meaningful to simple_switch.
const PortID FLOOD_PORT = 510;  // Just an internal constant.

struct metadata {
    // The packet's conceptual VLAN, which might not be in a VLAN header.
    VlanID vlan;

    // Whether to flood this packet.
    bool flood;
}

const bit<32> MAC_LEARN_RCVR = 1;
struct LearnDigest {
    PortID port;
    VlanID vlan;
    EthernetAddress mac;
}

control SnvsIngress(inout Headers hdr,
                    out metadata meta,
                    in input_metadata_t meta_in,
		    inout ingress_to_arch_t itoa,
		    inout output_metadata_t meta_out) {
    action Drop() {
        meta_out.out_port = 0;
        exit;
    }

    // Drop packets received on mirror destination port.
    table MirrorDstDrop {
        key = { meta_in.in_port: exact @name("port"); }
        actions = { Drop; }
    }

    // Drop packets to reserved Ethernet multicast address.
    @nerpa_singleton
    table ReservedMcastDstDrop {
        key = { hdr.eth.dst: exact @name("dst"); }
        actions = { Drop; }
    }

    // Input VLAN processing.
    action SetVlan(VlanID vid) {
        hdr.vlan.vid = vid;
	hdr.vlan.present = 1;
    }
    action UseTaggedVlan() {
        meta.vlan = hdr.vlan.vid;
    }
    table InputVlan {
        key = {
            meta_in.in_port: exact @name("port");
            hdr.vlan.present: exact @name("has_vlan") @nerpa_bool;
            hdr.vlan.vid: optional @name("vid");
        }
        actions = { Drop; SetVlan; UseTaggedVlan; }
        default_action = Drop;
    }

#if 0
    // Mirroring packet selection.
    table MirrorSelectProduct {
        key = {
            meta_in.in_port: optional @name("port");
            meta.vlan: optional @name("vlan");
        }
        actions = { NoAction; }
    }
#endif

    // Tracks VLANs in which all packets are flooded.
    action set_flood() {
        meta.flood = true;
    }
    table FloodVlan {
        key = { meta.vlan: exact @name("vlan"); }
        actions = { set_flood; }
    }

    // Known VLAN+MAC -> port mappings.
    //
    // We should only need one table for this, with one lookup for the source
    // MAC and one for the destination MAC per packet, but hardware and BMv2
    // don't support that.  So we need two different tables.
    table LearnedSrc {
        key = {
	    meta.vlan: exact @name("vlan");
	    hdr.eth.src: exact @name("mac");
	    meta_in.in_port: exact @name("port");
	}
	actions = { NoAction; }
    }

    PortID output;
    action KnownDst(PortID port) {
        output = port;
    }
    table LearnedDst {
        key = {
	    meta.vlan: exact @name("vlan");
	    hdr.eth.dst: exact @name("mac");
	}
	actions = { KnownDst; }
    }

    apply {
        meta = { 0, false };

        // Drop packets received on mirror destination port.
        MirrorDstDrop.apply();

        // Drop packets to reserved Ethernet multicast address.
        ReservedMcastDstDrop.apply();

        // Input VLAN processing.
        InputVlan.apply();

#if 0 /* Disabled because we don't have an equivalent to "clone" in this architecture yet. */
        // Mirroring packet selection.
        if (MirrorSelectProduct.apply().hit) {
            clone(CloneType.I2E, 1);
        }
#endif

        // Is this a flood VLAN?
        meta.flood = false;
        FloodVlan.apply();

        // If the source MAC isn't known, send it to the control plane to
	// be learned.
        if (!meta.flood && eth_addr_is_not_multicast(hdr.eth.src)
	    && !LearnedSrc.apply().hit) {
#if 0 /* Disabled because we don't have digests yet. */
	    LearnDigest d;
	    d.port = meta_in.in_port;
	    d.vlan = meta.vlan;
	    d.mac = hdr.eth.src;
	    digest<LearnDigest>(MAC_LEARN_RCVR, d);
#endif
	}

        // Look up destination MAC.
        output = FLOOD_PORT;
        if (!meta.flood && eth_addr_is_not_multicast(hdr.eth.dst)) {
            LearnedDst.apply();
	}

        // If we're flooding, then use the VLAN as the multicast group
        // (we assume that the control plane has configured one multicast
        // group per VLAN, with the VLAN number as the multicast group ID).
        //
        // If we have a destination port, then it becomes the output port.
        //
        // We don't bother to try to drop output to the input port here
        // because it happens in the egress pipeline.
        if (output == FLOOD_PORT) {
            itoa.out_group = (bit<16>) meta.vlan;
        } else {
            meta_out.out_port = output;
        }
    }
}

control SnvsEgress(inout Headers hdr,
                   inout metadata meta,
                   in input_metadata_t meta_in,
		   inout output_metadata_t meta_out) {
    // Output VLAN processing.
    table OutputVlan {
        key = {
            meta_out.out_port: exact @name("port");
            meta.vlan: optional @name("vlan");
        }
        actions = { NoAction; }
    }

    // Priority tagging mode.
    table PriorityTagging {
        key = {
            meta_out.out_port: exact @name("port");
            hdr.vlan.present == 1 && pcp_is_nonzero(hdr.vlan.pcp): exact @name("nonzero_pcp") @nerpa_bool;
        }
        actions = { NoAction; }
    }

    apply {
#if 0 /* Disabled because we don't have "clone" yet. */
      // If this is a clone for the purpose of port mirroring, we're all
      // done.
      if (itoa.clone) {
          exit;
      }
#endif

      // Drop loopback.
      if (meta_out.out_port == meta_in.in_port) {
          meta_out.out_port = 0;
          exit;
      }

      // Output VLAN processing, including priority tagging.
      bool tag_vlan = OutputVlan.apply().hit;
      VlanID vid = tag_vlan ? meta.vlan : 0;
      bool include_vlan_header = tag_vlan || PriorityTagging.apply().hit;
      if (include_vlan_header && hdr.vlan.present == 0) {
          hdr.vlan.present = 1;
	  hdr.vlan.vid = vid;
      } else if (!include_vlan_header && hdr.vlan.present == 1) {
          hdr.vlan.present = 0;
      }
    }
}

OfSwitch (
    SnvsIngress(),
    SnvsEgress()
) main;<|MERGE_RESOLUTION|>--- conflicted
+++ resolved
@@ -40,35 +40,7 @@
 const bit<32> PKT_INSTANCE_TYPE_RESUBMIT = 6;
 
 bool eth_addr_is_multicast(in EthernetAddress a) {
-<<<<<<< HEAD
-    if (a[40:40] == 0) {
-        return false;
-    } else {
-        return true;
-    }
-}
-
-bool eth_addr_is_not_multicast(in EthernetAddress a) {
-    if (a[40:40] == 1) {
-        return false;
-    } else {
-        return true;
-    }
-}
-
-bool pcp_is_nonzero(in PCP pcp) {
-    if (pcp[0:0] == 1) {
-        return true;
-    } else if (pcp[1:1] == 1) {
-        return true;
-    } else if (pcp[2:2] == 1) {
-        return true;
-    } else {
-        return false;
-    }
-=======
     return a[40:40] != 0;
->>>>>>> 426a6a9f
 }
 
 const PortID DROP_PORT = 511;   // This is meaningful to simple_switch.
@@ -201,7 +173,7 @@
 
         // If the source MAC isn't known, send it to the control plane to
 	// be learned.
-        if (!meta.flood && eth_addr_is_not_multicast(hdr.eth.src)
+        if (!meta.flood && !eth_addr_is_multicast(hdr.eth.src)
 	    && !LearnedSrc.apply().hit) {
 #if 0 /* Disabled because we don't have digests yet. */
 	    LearnDigest d;
@@ -214,7 +186,7 @@
 
         // Look up destination MAC.
         output = FLOOD_PORT;
-        if (!meta.flood && eth_addr_is_not_multicast(hdr.eth.dst)) {
+        if (!meta.flood && !eth_addr_is_multicast(hdr.eth.dst)) {
             LearnedDst.apply();
 	}
 
@@ -251,7 +223,7 @@
     table PriorityTagging {
         key = {
             meta_out.out_port: exact @name("port");
-            hdr.vlan.present == 1 && pcp_is_nonzero(hdr.vlan.pcp): exact @name("nonzero_pcp") @nerpa_bool;
+            hdr.vlan.present == 1 && hdr.vlan.pcp != 0: exact @name("nonzero_pcp") @nerpa_bool;
         }
         actions = { NoAction; }
     }
