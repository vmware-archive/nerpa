--- conflicted
+++ resolved
@@ -142,10 +142,6 @@
         ddlog_path,
         prog_name,
         ddlog_path,
-<<<<<<< HEAD
-        prog_name
-=======
         prog_name,
->>>>>>> 0ef91b79
     )
 }